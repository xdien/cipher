--- conflicted
+++ resolved
@@ -12,9 +12,7 @@
 	ANTHROPIC_API_KEY: z.string().optional(),
 	OPENROUTER_API_KEY: z.string().optional(),
 	OPENAI_BASE_URL: z.string().optional(),
-<<<<<<< HEAD
 	OLLAMA_BASE_URL: z.string().optional(),
-=======
 	// Storage Configuration
 	STORAGE_CACHE_TYPE: z.enum(['redis', 'in-memory']).default('in-memory'),
 	STORAGE_CACHE_HOST: z.string().optional(),
@@ -35,7 +33,6 @@
 	VECTOR_STORE_DISTANCE: z.enum(['Cosine', 'Euclidean', 'Dot', 'Manhattan']).default('Cosine'),
 	VECTOR_STORE_ON_DISK: z.boolean().default(false),
 	VECTOR_STORE_MAX_VECTORS: z.number().default(10000),
->>>>>>> 85c930cc
 });
 
 type EnvSchema = z.infer<typeof envSchema>;
@@ -58,10 +55,6 @@
 				return process.env.OPENROUTER_API_KEY;
 			case 'OPENAI_BASE_URL':
 				return process.env.OPENAI_BASE_URL;
-<<<<<<< HEAD
-			case 'OLLAMA_BASE_URL':
-				return process.env.OLLAMA_BASE_URL;
-=======
 			// Storage Configuration
 			case 'STORAGE_CACHE_TYPE':
 				return process.env.STORAGE_CACHE_TYPE || 'in-memory';
@@ -110,7 +103,6 @@
 				return process.env.VECTOR_STORE_MAX_VECTORS
 					? parseInt(process.env.VECTOR_STORE_MAX_VECTORS, 10)
 					: 10000;
->>>>>>> 85c930cc
 			default:
 				return process.env[prop];
 		}
@@ -127,9 +119,6 @@
 		ANTHROPIC_API_KEY: process.env.ANTHROPIC_API_KEY,
 		OPENROUTER_API_KEY: process.env.OPENROUTER_API_KEY,
 		OPENAI_BASE_URL: process.env.OPENAI_BASE_URL,
-<<<<<<< HEAD
-		OLLAMA_BASE_URL: process.env.OLLAMA_BASE_URL,
-=======
 		// Storage Configuration
 		STORAGE_CACHE_TYPE: process.env.STORAGE_CACHE_TYPE || 'in-memory',
 		STORAGE_CACHE_HOST: process.env.STORAGE_CACHE_HOST,
@@ -160,7 +149,6 @@
 		VECTOR_STORE_MAX_VECTORS: process.env.VECTOR_STORE_MAX_VECTORS
 			? parseInt(process.env.VECTOR_STORE_MAX_VECTORS, 10)
 			: 10000,
->>>>>>> 85c930cc
 	};
 
 	const result = envSchema.safeParse(envToValidate);
