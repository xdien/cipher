import { z } from 'zod';

const AwsConfigSchema = z.object({
	region: z
		.string()
		.optional()
		.describe('AWS region (defaults to us-east-1 or AWS_DEFAULT_REGION)'),
	accessKeyId: z
		.string()
		.optional()
		.describe('AWS Access Key ID (can use AWS_ACCESS_KEY_ID env var)'),
	secretAccessKey: z
		.string()
		.optional()
		.describe('AWS Secret Access Key (can use AWS_SECRET_ACCESS_KEY env var)'),
	sessionToken: z
		.string()
		.optional()
		.describe('AWS Session Token (can use AWS_SESSION_TOKEN env var)'),
	inferenceProfileArn: z
		.string()
		.optional()
		.describe(
			'ARN of the AWS Bedrock provisioned throughput (inference profile) for the selected model'
		),
});

const AzureConfigSchema = z.object({
	endpoint: z.string().url().describe('Azure OpenAI endpoint URL (required for Azure)'),
	deploymentName: z
		.string()
		.optional()
		.describe('Azure deployment name (defaults to model name if not provided)'),
});

export const LLMConfigSchema = z
	.object({
		provider: z
			.string()
			.nonempty()
<<<<<<< HEAD
			.describe("The LLM provider (e.g., 'openai', 'anthropic', 'openrouter', 'ollama', 'qwen')"),
=======
			.describe(
				"The LLM provider (e.g., 'openai', 'anthropic', 'openrouter', 'ollama', 'aws', 'azure')"
			),
>>>>>>> 01347133
		model: z.string().nonempty().describe('The specific model name for the selected provider'),
		apiKey: z
			.string()
			.optional()
			.describe(
				'API key for the LLM provider (can also be set via environment variables using $VAR syntax). Not required for Ollama or AWS (if using IAM roles).'
			),
		maxIterations: z
			.number()
			.int()
			.positive()
			.optional()
			.default(50)
			.describe(
				'Maximum number of iterations for agentic loops or chained LLM calls, defaults to 50'
			),
		baseURL: z
			.string()
			.url()
			.optional()
			.describe(
				'Base URL for the LLM provider (e.g., https://api.openai.com/v1, https://openrouter.ai/api/v1). \nSupported for OpenAI, OpenRouter, Ollama, and Qwen providers.'
			),
<<<<<<< HEAD
		qwenOptions: z
			.object({
				enableThinking: z.boolean().optional(),
				thinkingBudget: z.number().int().positive().optional(),
				temperature: z.number().min(0).max(2).optional(),
				top_p: z.number().min(0).max(1).optional(),
			})
			.optional()
			.describe('Qwen-specific options for advanced configuration'),
=======
		aws: AwsConfigSchema.optional().describe('AWS-specific configuration options'),
		azure: AzureConfigSchema.optional().describe('Azure-specific configuration options'),
>>>>>>> 01347133
	})
	.strict()
	.superRefine((data, ctx) => {
		const providerLower = data.provider?.toLowerCase();
<<<<<<< HEAD
		const supportedProvidersList = ['openai', 'anthropic', 'openrouter', 'ollama', 'qwen'];
=======
		const supportedProvidersList = ['openai', 'anthropic', 'openrouter', 'ollama', 'aws', 'azure'];
>>>>>>> 01347133
		if (!supportedProvidersList.includes(providerLower)) {
			ctx.addIssue({
				code: z.ZodIssueCode.custom,
				path: ['provider'],
				message: `Provider '${data.provider}' is not supported. Supported: ${supportedProvidersList.join(', ')}`,
			});
		}

		// Provider-specific validation
		if (providerLower === 'aws') {
			// AWS requires aws config object
			if (!data.aws) {
				ctx.addIssue({
					code: z.ZodIssueCode.custom,
					path: ['aws'],
					message: 'AWS configuration object is required when using AWS provider',
				});
			}
		} else if (providerLower === 'azure') {
			// Azure requires azure config object with endpoint
			if (!data.azure) {
				ctx.addIssue({
					code: z.ZodIssueCode.custom,
					path: ['azure'],
					message: 'Azure configuration object is required when using Azure provider',
				});
			} else if (!data.azure.endpoint) {
				ctx.addIssue({
					code: z.ZodIssueCode.custom,
					path: ['azure', 'endpoint'],
					message: 'Azure endpoint is required when using Azure provider',
				});
			}
			// Azure requires API key
			if (!data.apiKey || data.apiKey.trim().length === 0) {
				ctx.addIssue({
					code: z.ZodIssueCode.custom,
					path: ['apiKey'],
					message: 'API key is required for Azure OpenAI provider',
				});
			}
		} else if (providerLower !== 'ollama' && providerLower !== 'aws') {
			// Non-Ollama, non-AWS providers require an API key
			if (!data.apiKey || data.apiKey.trim().length === 0) {
				ctx.addIssue({
					code: z.ZodIssueCode.custom,
					path: ['apiKey'],
					message: `API key is required for provider '${data.provider}'. Only Ollama and AWS (with IAM roles) don't require an API key.`,
				});
			}
		}
	});

export type LLMConfig = z.infer<typeof LLMConfigSchema>;
export type AwsConfig = z.infer<typeof AwsConfigSchema>;
export type AzureConfig = z.infer<typeof AzureConfigSchema>;<|MERGE_RESOLUTION|>--- conflicted
+++ resolved
@@ -38,13 +38,7 @@
 		provider: z
 			.string()
 			.nonempty()
-<<<<<<< HEAD
-			.describe("The LLM provider (e.g., 'openai', 'anthropic', 'openrouter', 'ollama', 'qwen')"),
-=======
-			.describe(
-				"The LLM provider (e.g., 'openai', 'anthropic', 'openrouter', 'ollama', 'aws', 'azure')"
-			),
->>>>>>> 01347133
+			.describe("The LLM provider (e.g., 'openai', 'anthropic', 'openrouter', 'ollama', 'qwen', 'aws', 'azure')"),
 		model: z.string().nonempty().describe('The specific model name for the selected provider'),
 		apiKey: z
 			.string()
@@ -68,7 +62,6 @@
 			.describe(
 				'Base URL for the LLM provider (e.g., https://api.openai.com/v1, https://openrouter.ai/api/v1). \nSupported for OpenAI, OpenRouter, Ollama, and Qwen providers.'
 			),
-<<<<<<< HEAD
 		qwenOptions: z
 			.object({
 				enableThinking: z.boolean().optional(),
@@ -78,19 +71,13 @@
 			})
 			.optional()
 			.describe('Qwen-specific options for advanced configuration'),
-=======
 		aws: AwsConfigSchema.optional().describe('AWS-specific configuration options'),
 		azure: AzureConfigSchema.optional().describe('Azure-specific configuration options'),
->>>>>>> 01347133
 	})
 	.strict()
 	.superRefine((data, ctx) => {
 		const providerLower = data.provider?.toLowerCase();
-<<<<<<< HEAD
-		const supportedProvidersList = ['openai', 'anthropic', 'openrouter', 'ollama', 'qwen'];
-=======
-		const supportedProvidersList = ['openai', 'anthropic', 'openrouter', 'ollama', 'aws', 'azure'];
->>>>>>> 01347133
+		const supportedProvidersList = ['openai', 'anthropic', 'openrouter', 'ollama', 'qwen', 'aws', 'azure'];
 		if (!supportedProvidersList.includes(providerLower)) {
 			ctx.addIssue({
 				code: z.ZodIssueCode.custom,
