--- conflicted
+++ resolved
@@ -9,12 +9,9 @@
 import { AnthropicService } from './anthropic.js';
 import { OpenRouterService } from './openrouter.js';
 import { OllamaService } from './ollama.js';
-<<<<<<< HEAD
 import { QwenService, QwenOptions } from './qwen.js';
-=======
 import { AwsService } from './aws.js';
 import { AzureService } from './azure.js';
->>>>>>> 01347133
 
 function extractApiKey(config: LLMConfig): string {
 	const provider = config.provider.toLowerCase();
@@ -146,7 +143,26 @@
 				unifiedToolManager
 			);
 		}
-<<<<<<< HEAD
+		case 'aws': {
+			return new AwsService(
+				config.model,
+				mcpManager,
+				contextManager,
+				unifiedToolManager,
+				config.maxIterations,
+				config.aws
+			);
+		}
+		case 'azure': {
+			return new AzureService(
+				config.model,
+				mcpManager,
+				contextManager,
+				unifiedToolManager,
+				config.maxIterations,
+				config.azure
+			);
+		}
 		case 'qwen': {
 			// QwenService: OpenAI-compatible endpoint for Alibaba Cloud Qwen
 			// Accepts Qwen-specific options via config.qwenOptions
@@ -171,26 +187,6 @@
 				config.maxIterations,
 				qwenOptions,
 				unifiedToolManager
-=======
-		case 'aws': {
-			return new AwsService(
-				config.model,
-				mcpManager,
-				contextManager,
-				unifiedToolManager,
-				config.maxIterations,
-				config.aws
-			);
-		}
-		case 'azure': {
-			return new AzureService(
-				config.model,
-				mcpManager,
-				contextManager,
-				unifiedToolManager,
-				config.maxIterations,
-				config.azure
->>>>>>> 01347133
 			);
 		}
 		default:
